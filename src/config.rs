--- conflicted
+++ resolved
@@ -78,13 +78,8 @@
     fn default() -> Self {
         Self {
             enable_packet_filter: false,
-<<<<<<< HEAD
-            request_timeout: Duration::from_secs(2),
-            query_peer_timeout: Duration::from_millis(500),
-=======
             request_timeout: Duration::from_secs(1),
             query_peer_timeout: Duration::from_secs(2),
->>>>>>> 0ace2b64
             query_timeout: Duration::from_secs(60),
             request_retries: 1,
             session_timeout: Duration::from_secs(86400),
@@ -250,7 +245,11 @@
         self
     }
 
-    pub fn build(&self) -> Discv5Config {
+    pub fn build(&mut self) -> Discv5Config {
+        // If an executor is not provided, assume a current tokio runtime is running.
+        if self.config.executor.is_none() {
+            self.config.executor = Some(Box::new(crate::executor::TokioExecutor::default()));
+        };
         self.config.clone()
     }
 }
