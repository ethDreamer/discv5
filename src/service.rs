//! The Discovery v5 protocol. See `lib.rs` for further details.
//!
//! Note: Discovered ENR's are not automatically added to the routing table. Only established
//! sessions get added, ensuring only valid ENRs are added. Manual additions can be made using the
//! `add_enr()` function.
//!
//! Response to queries return `PeerId`. Only the trusted (a session has been established with)
//! `PeerId`'s are returned, as ENR's for these `PeerId`'s are stored in the routing table and as
//! such should have an address to connect to. Untrusted `PeerId`'s can be obtained from the
//! `Service::Discovered` event, which is fired as peers get discovered.
//!
//! Note that although the ENR crate does support Ed25519 keys, these are currently not
//! supported as the ECDH procedure isn't specified in the specification. Therefore, only
//! secp256k1 keys are supported currently.

use self::ip_vote::IpVote;
use self::query_info::{QueryInfo, QueryType};
use crate::error::RequestError;
use crate::handler::{Handler, HandlerRequest, HandlerResponse};
use crate::kbucket::{self, ip_limiter, KBucketsTable, NodeStatus};
use crate::node_info::{NodeAddress, NodeContact};
use crate::query_pool::{
    FindNodeQueryConfig, PredicateQueryConfig, QueryId, QueryPool, QueryPoolState, TargetKey,
};
use crate::rpc;
use crate::socket::MAX_PACKET_SIZE;
use crate::Enr;
use crate::{Discv5Config, Discv5Event};
use enr::{CombinedKey, NodeId};
use fnv::FnvHashMap;
use futures::prelude::*;
use parking_lot::RwLock;
use rpc::*;
use std::collections::HashMap;
use std::net::SocketAddr;
use std::sync::Arc;
use std::task::Poll;
use tokio::sync::{mpsc, oneshot};
use tokio::time::Interval;
use tracing::{debug, error, info, trace, warn};

mod ip_vote;
mod query_info;
mod test;

/// The number of distances (buckets) we simultaneously request from each peer.
pub(crate) const DISTANCES_TO_REQUEST_PER_PEER: usize = 3;

/// The types of requests to send to the Discv5 service.
pub enum ServiceRequest {
    StartQuery(QueryKind, oneshot::Sender<Vec<Enr>>),
    FindEnr(NodeContact, oneshot::Sender<Result<Enr, RequestError>>),
    Talk(
        NodeContact,
        Vec<u8>,
        Vec<u8>,
        oneshot::Sender<Result<Vec<u8>, RequestError>>,
    ),
    RequestEventStream(oneshot::Sender<mpsc::Receiver<Discv5Event>>),
}

use crate::discv5::PERMIT_BAN_LIST;

pub enum QueryKind {
    FindNode {
        target_node: NodeId,
    },
    Predicate {
        target_node: NodeId,
        target_peer_no: usize,
        predicate: Box<dyn Fn(&Enr) -> bool + Send>,
    },
}

pub struct Service {
    /// Configuration parameters.
    config: Discv5Config,

    /// The local ENR of the server.
    local_enr: Arc<RwLock<Enr>>,

    /// The key associated with the local ENR.
    enr_key: Arc<RwLock<CombinedKey>>,

    /// Storage of the ENR record for each node.
    kbuckets: Arc<RwLock<KBucketsTable<NodeId, Enr>>>,

    /// All the iterative queries we are currently performing.
    queries: QueryPool<QueryInfo, NodeId, Enr>,

    /// RPC requests that have been sent and are awaiting a response. Some requests are linked to a
    /// query.
    active_requests: FnvHashMap<RequestId, ActiveRequest>,

    /// Keeps track of the number of responses received from a NODES response.
    active_nodes_responses: HashMap<NodeId, NodesResponse>,

    /// A map of votes nodes have made about our external IP address. We accept the majority.
    ip_votes: Option<IpVote>,

    /// The channel to send messages to the handler.
    handler_send: mpsc::UnboundedSender<HandlerRequest>,

    /// The channel to receive messages from the handler.
    handler_recv: mpsc::Receiver<HandlerResponse>,

    /// The exit channel to shutdown the handler.
    handler_exit: Option<oneshot::Sender<()>>,

    /// The channel of messages sent by the controlling discv5 wrapper.
    discv5_recv: mpsc::Receiver<ServiceRequest>,

    /// The exit channel for the service.
    exit: oneshot::Receiver<()>,

    /// An interval to check and ping all nodes in the routing table.
    ping_heartbeat: Interval,

    /// A channel that the service emits events on.
    event_stream: Option<mpsc::Sender<Discv5Event>>,
}

/// Active RPC request awaiting a response from the handler.
struct ActiveRequest {
    /// The address the request was sent to.
    pub contact: NodeContact,
    /// The request that was sent.
    pub request_body: RequestBody,
    /// The query ID if the request was related to a query.
    pub query_id: Option<QueryId>,
    /// Channel callback if this request was from a user level request.
    pub callback: Option<CallbackResponse>,
}

/// The kinds of responses we can send back to the discv5 layer.
pub enum CallbackResponse {
    // A response to a requested ENR.
    Enr(oneshot::Sender<Result<Enr, RequestError>>),
    /// A response from a TALK request
    Talk(oneshot::Sender<Result<Vec<u8>, RequestError>>),
}

/// For multiple responses to a FindNodes request, this keeps track of the request count
/// and the nodes that have been received.
struct NodesResponse {
    /// The response count.
    count: usize,
    /// The filtered nodes that have been received.
    received_nodes: Vec<Enr>,
}

impl Default for NodesResponse {
    fn default() -> Self {
        NodesResponse {
            count: 1,
            received_nodes: Vec::new(),
        }
    }
}

impl Service {
    /// Builds the `Service` main struct.
    ///
    /// `local_enr` is the `ENR` representing the local node. This contains node identifying information, such
    /// as IP addresses and ports which we wish to broadcast to other nodes via this discovery
    /// mechanism.
    pub fn spawn(
        local_enr: Arc<RwLock<Enr>>,
        enr_key: Arc<RwLock<CombinedKey>>,
        kbuckets: Arc<RwLock<KBucketsTable<NodeId, Enr>>>,
        config: Discv5Config,
        listen_socket: SocketAddr,
    ) -> Result<(oneshot::Sender<()>, mpsc::Sender<ServiceRequest>), std::io::Error> {
        // process behaviour-level configuration parameters
        let ip_votes = if config.enr_update {
            Some(IpVote::new(config.enr_peer_update_min))
        } else {
            None
        };

        // build the session service
        let (handler_exit, handler_send, handler_recv) = Handler::spawn(
            local_enr.clone(),
            enr_key.clone(),
            listen_socket,
            config.clone(),
        )?;

        // create the required channels
        let (discv5_send, discv5_recv) = mpsc::channel(30);
        let (exit_send, exit) = oneshot::channel();

        config
            .executor
            .clone()
            .expect("Executor must be present")
            .spawn(Box::pin(async move {
                let mut service = Service {
                    local_enr,
                    enr_key,
                    kbuckets,
                    queries: QueryPool::new(config.query_timeout),
                    active_requests: Default::default(),
                    active_nodes_responses: HashMap::new(),
                    ip_votes,
                    handler_send,
                    handler_recv,
                    handler_exit: Some(handler_exit),
                    ping_heartbeat: tokio::time::interval(config.ping_interval),
                    discv5_recv,
                    event_stream: None,
                    exit,
                    config: config.clone(),
                };

                info!("Discv5 Service started");
                service.start().await;
            }));

        Ok((exit_send, discv5_send))
    }

    /// The main execution loop of the discv5 serviced.
    async fn start(&mut self) {
        loop {
            tokio::select! {
                _ = &mut self.exit => {
                    if let Some(exit) = self.handler_exit.take() {
                        let _ = exit.send(());
                        info!("Discv5 Service shutdown");
                    }
                    return;
                }
                Some(service_request) = &mut self.discv5_recv.next() => {
                    match service_request {
                        ServiceRequest::StartQuery(query, callback) => {
                            match query {
                                QueryKind::FindNode { target_node } => {
                                    self.start_findnode_query(target_node, callback);
                                }
                                QueryKind::Predicate { target_node, target_peer_no, predicate } => {
                                    self.start_predicate_query(target_node, target_peer_no, predicate, callback);
                                }
                            }
                        }
                        ServiceRequest::FindEnr(node_contact, callback) => {
                            self.request_enr(node_contact, Some(callback));
                        }
                        ServiceRequest::Talk(node_contact, protocol, request, callback) => {
                            self.talk_request(node_contact, protocol, request, callback);
                        }
                        ServiceRequest::RequestEventStream(callback) => {
                            // the channel size needs to be large to handle many discovered peers
                            // if we are reporting them on the event stream.
                            let channel_size = if self.config.report_discovered_peers { 100 } else { 30 };
                            let (event_stream, event_stream_recv) = mpsc::channel(channel_size);
                            self.event_stream = Some(event_stream);
                            if callback.send(event_stream_recv).is_err() {
                                error!("Failed to return the event stream channel");
                            }
                        }
                    }
                }
                Some(event) = &mut self.handler_recv.next() => {
                    match event {
                        HandlerResponse::Established(enr) => {
                            self.inject_session_established(enr);
                        }
                        HandlerResponse::Request(node_address, request) => {
                                self.handle_rpc_request(node_address, *request);
                            }
                        HandlerResponse::Response(node_address, response) => {
                                self.handle_rpc_response(node_address, *response);
                            }
                        HandlerResponse::WhoAreYou(whoareyou_ref) => {
                            // check what our latest known ENR is for this node.
                            if let Some(known_enr) = self.find_enr(&whoareyou_ref.0.node_id) {
                                self.handler_send.send(HandlerRequest::WhoAreYou(whoareyou_ref, Some(known_enr))).unwrap_or_else(|_| ());
                            } else {
                                // do not know of this peer
                                debug!("NodeId unknown, requesting ENR. {}", whoareyou_ref.0);
                                self.handler_send.send(HandlerRequest::WhoAreYou(whoareyou_ref, None)).unwrap_or_else(|_| ());
                            }
                        }
                        HandlerResponse::RequestFailed(request_id, error) => {
                            warn!("RPC Request failed: id: {}, error {:?}", request_id, error);
                            self.rpc_failure(request_id, error);
                        }
                    }
                }
                event = Service::bucket_maintenance_poll(&self.kbuckets) => {
                    self.send_event(event);
                }
                query_event = Service::query_event_poll(&mut self.queries) => {
                    match query_event {
                        QueryEvent::Waiting(query_id, node_id, request_body) => {
                            self.send_rpc_query(query_id, node_id, request_body);
                        }
                        // Note: Currently the distinction between a timed-out query and a finished
                        // query is superfluous, however it may be useful in future versions.
                        QueryEvent::Finished(query) | QueryEvent::TimedOut(query) => {
                            let id = query.id();
                            let mut result = query.into_result();
                            // obtain the ENR's for the resulting nodes
                            let mut found_enrs = Vec::new();
                            for node_id in result.closest_peers.into_iter() {
                                if let Some(position) = result.target.untrusted_enrs.iter().position(|enr| enr.node_id() == node_id) {
                                    let enr = result.target.untrusted_enrs.swap_remove(position);
                                    found_enrs.push(enr);
                                } else if let Some(enr) = self.find_enr(&node_id) {
                                    // look up from the routing table
                                    found_enrs.push(enr);
                                }
                                else {
                                    warn!("ENR not present in queries results");
                                }
                            }
                            if result.target.callback.send(found_enrs).is_err() {
                                warn!("Callback dropped for query {}. Results dropped", *id);
                            }
                        }
                    }
                }
                _ = self.ping_heartbeat.next() => {
                    self.ping_connected_peers();
                }
            }
        }
    }

    /// Internal function that starts a query.
    fn start_findnode_query(&mut self, target_node: NodeId, callback: oneshot::Sender<Vec<Enr>>) {
        let target = QueryInfo {
            query_type: QueryType::FindNode(target_node),
            untrusted_enrs: Default::default(),
            distances_to_request: DISTANCES_TO_REQUEST_PER_PEER,
            callback,
        };

        let target_key: kbucket::Key<NodeId> = target.key();
        let known_closest_peers: Vec<kbucket::Key<NodeId>> = {
            let mut kbuckets = self.kbuckets.write();
            kbuckets.closest_keys(&target_key).collect()
        };
        let query_config = FindNodeQueryConfig::new_from_config(&self.config);
        self.queries
            .add_findnode_query(query_config, target, known_closest_peers);
    }

    /// Internal function that starts a query.
    fn start_predicate_query(
        &mut self,
        target_node: NodeId,
        num_nodes: usize,
        predicate: Box<dyn Fn(&Enr) -> bool + Send>,
        callback: oneshot::Sender<Vec<Enr>>,
    ) {
        let target = QueryInfo {
            query_type: QueryType::FindNode(target_node),
            untrusted_enrs: Default::default(),
            distances_to_request: DISTANCES_TO_REQUEST_PER_PEER,
            callback,
        };

        let target_key: kbucket::Key<NodeId> = target.key();

        let known_closest_peers: Vec<kbucket::PredicateKey<NodeId>> = {
            let mut kbuckets = self.kbuckets.write();
            kbuckets
                .closest_keys_predicate(&target_key, &predicate)
                .collect()
        };

        let mut query_config = PredicateQueryConfig::new_from_config(&self.config);
        query_config.num_results = num_nodes;
        self.queries
            .add_predicate_query(query_config, target, known_closest_peers, predicate);
    }

    /// Returns an ENR if one is known for the given NodeId.
    pub fn find_enr(&mut self, node_id: &NodeId) -> Option<Enr> {
        // check if we know this node id in our routing table
        let key = kbucket::Key::from(*node_id);
        if let kbucket::Entry::Present(mut entry, _) = self.kbuckets.write().entry(&key) {
            return Some(entry.value().clone());
        }
        // check the untrusted addresses for ongoing queries
        for query in self.queries.iter() {
            if let Some(enr) = query
                .target()
                .untrusted_enrs
                .iter()
                .find(|v| v.node_id() == *node_id)
            {
                return Some(enr.clone());
            }
        }
        None
    }

    /// Processes an RPC request from a peer. Requests respond to the received socket address,
    /// rather than the IP of the known ENR.
    fn handle_rpc_request(&mut self, node_address: NodeAddress, req: Request) {
        let id = req.id;
        match req.body {
            RequestBody::FindNode { distances } => {
                self.send_nodes_response(node_address, id, distances);
            }
            RequestBody::Ping { enr_seq } => {
                // check if we need to update the known ENR
                let mut to_request_enr = None;
                match self.kbuckets.write().entry(&node_address.node_id.into()) {
                    kbucket::Entry::Present(ref mut entry, _) => {
                        if entry.value().seq() < enr_seq {
                            let enr = entry.value().clone();
                            to_request_enr = Some(enr.into());
                        }
                    }
                    kbucket::Entry::Pending(ref mut entry, _) => {
                        if entry.value().seq() < enr_seq {
                            let enr = entry.value().clone();
                            to_request_enr = Some(enr.into());
                        }
                    }
                    // don't know of the ENR, request the update
                    _ => {}
                }
                if let Some(enr) = to_request_enr {
                    self.request_enr(enr, None);
                }

                // build the PONG response
                let src = node_address.socket_addr;
                let response = Response {
                    id,
                    body: ResponseBody::Pong {
                        enr_seq: self.local_enr.read().seq(),
                        ip: src.ip(),
                        port: src.port(),
                    },
                };
                debug!("Sending PONG response to {}", node_address);
                self.handler_send
                    .send(HandlerRequest::Response(node_address, Box::new(response)))
                    .unwrap_or_else(|_| ());
            }
            RequestBody::Talk { protocol, request } => {
                // Send the callback's response to this protocol.
                let response = (self.config.talkreq_callback)(&protocol, &request);
                let response = Response {
                    id,
                    body: ResponseBody::Talk { response },
                };

                debug!("Sending TALK response to {}", node_address);
                self.handler_send
                    .send(HandlerRequest::Response(node_address, Box::new(response)))
                    .unwrap_or_else(|_| ());
            }
            RequestBody::RegisterTopic { .. } => {
                debug!("Received RegisterTopic request which is unimplemented");
            }
            RequestBody::TopicQuery { .. } => {
                debug!("Received TopicQuery request which is unimplemented");
            }
        }
    }

    /// Processes an RPC response from a peer.
    fn handle_rpc_response(&mut self, node_address: NodeAddress, response: Response) {
        // verify we know of the rpc_id
        let id = response.id.clone();

        if let Some(mut active_request) = self.active_requests.remove(&id) {
            debug!(
                "Received RPC response: {} to request: {} from: {}",
                response.body, active_request.request_body, active_request.contact
            );

            // Check that the responder matches the expected request
            if let Ok(request_node_address) = active_request.contact.node_address() {
                if request_node_address != node_address {
                    warn!("Received a response from an unexpected address. Expected {}, received {}, request_id {}", request_node_address, node_address, id);
                    return;
                }
            }

            let node_id = active_request.contact.node_id();
            if !response.match_request(&active_request.request_body) {
                warn!(
                    "Node gave an incorrect response type. Ignoring response from: {}",
                    active_request.contact
                );
                return;
            }
            match response.body {
                ResponseBody::Nodes { total, mut nodes } => {
                    // Currently a maximum of DISTANCES_TO_REQUEST_PER_PEER*BUCKET_SIZE peers can be returned. Datagrams have a max
                    // size of 1280 and ENR's have a max size of 300 bytes.
                    //
                    // Bucket sizes should be 16. In this case, there should be no more than 5*DISTANCES_TO_REQUEST_PER_PEER responses, to return all required peers.
                    if total > 5 * DISTANCES_TO_REQUEST_PER_PEER as u64 {
                        warn!(
                            "NodesResponse has a total larger than {}, nodes will be truncated",
                            DISTANCES_TO_REQUEST_PER_PEER * 5
                        );
                    }

                    // These are sanitized and ordered
                    let distances_requested = match &active_request.request_body {
                        RequestBody::FindNode { distances } => distances,
                        _ => unreachable!(),
                    };

                    // This could be an ENR request from the outer service. If so respond to the
                    // callback and End.
                    if let Some(CallbackResponse::Enr(callback)) = active_request.callback.take() {
                        // Currently only support requesting for ENR's. Verify this is the case.
                        if !distances_requested.is_empty() && distances_requested[0] != 0 {
                            error!("Retrieved a callback request that wasn't for a peer's ENR");
                            return;
                        }
                        // This must be for asking for an ENR
                        if nodes.len() > 1 {
                            warn!(
                                "Peer returned more than one ENR for itself. {}",
                                active_request.contact
                            );
                        }
                        let response = nodes.pop().ok_or_else(|| {
                            RequestError::InvalidEnr("Peer did not return an ENR".into())
                        });
                        callback.send(response).unwrap_or_else(|_| ());
                        return;
                    }

                    // Filter out any nodes that are not of the correct distance
                    let peer_key: kbucket::Key<NodeId> = node_id.into();

                    // The distances we send are sanitized an ordered.
                    // We never send an ENR request in combination of other requests.
                    if distances_requested.len() == 1 && distances_requested[0] == 0 {
                        // we requested an ENR update
                        if nodes.len() > 1 {
                            warn!(
                                "Peer returned more than one ENR for itself. Blacklisting {}",
                                active_request.contact
                            );
                        }
                        PERMIT_BAN_LIST.write().ban(
                            active_request
                                .contact
                                .node_address()
                                .expect("Sanitized request"),
                        );
                        nodes.retain(|enr| {
                            peer_key
                                .log2_distance(&enr.node_id().clone().into())
                                .is_none()
                        });
                    } else {
                        let before_len = nodes.len();
                        nodes.retain(|enr| {
                            peer_key
                                .log2_distance(&enr.node_id().clone().into())
                                .map(|distance| distances_requested.contains(&distance))
                                .unwrap_or_else(|| false)
                        });

                        if nodes.len() < before_len {
                            // Peer sent invalid ENRs. Blacklist the Node
                            warn!(
                                "Peer sent invalid ENR. Blacklisting {}",
                                active_request.contact
                            );
                            PERMIT_BAN_LIST.write().ban(
                                active_request
                                    .contact
                                    .node_address()
                                    .expect("Sanitized request"),
                            );
                        }
                    }

                    // handle the case that there is more than one response
                    if total > 1 {
                        let mut current_response = self
                            .active_nodes_responses
                            .remove(&node_id)
                            .unwrap_or_default();

                        debug!(
                            "Nodes Response: {} of {} received",
                            current_response.count, total
                        );
                        // if there are more requests coming, store the nodes and wait for
                        // another response
<<<<<<< HEAD
                        // We allow at most 5 responses per bucket.
                        if current_response.count < 5 * DISTANCES_TO_REQUEST_PER_PEER
=======
                        // We allow for implementations to send at a minimum 3 nodes per response.
                        // We allow for the number of nodes to be returned as the maximum we emit.
                        if current_response.count < self.config.max_nodes_response / 3 + 1
>>>>>>> 0ace2b64
                            && (current_response.count as u64) < total
                        {
                            current_response.count += 1;

                            current_response.received_nodes.append(&mut nodes);
                            self.active_nodes_responses
                                .insert(node_id, current_response);
                            self.active_requests.insert(id, active_request);
                            return;
                        }

                        // have received all the Nodes responses we are willing to accept
                        // ignore duplicates here as they will be handled when adding
                        // to the DHT
                        current_response.received_nodes.append(&mut nodes);
                        nodes = current_response.received_nodes;
                    }

                    debug!(
                        "Received a nodes response of len: {}, total: {}, from: {}",
                        nodes.len(),
                        total,
                        active_request.contact
                    );
                    // note: If a peer sends an initial NODES response with a total > 1 then
                    // in a later response sends a response with a total of 1, all previous nodes
                    // will be ignored.
                    // ensure any mapping is removed in this rare case
                    self.active_nodes_responses.remove(&node_id);

                    self.discovered(&node_id, nodes, active_request.query_id);
                }
                ResponseBody::Pong { enr_seq, ip, port } => {
                    let socket = SocketAddr::new(ip, port);
                    // perform ENR majority-based update if required.
                    let local_socket = self.local_enr.read().udp_socket();
                    if let Some(ref mut ip_votes) = self.ip_votes {
                        ip_votes.insert(node_id, socket);
                        if let Some(majority_socket) = ip_votes.majority() {
                            if Some(majority_socket) != local_socket {
                                info!("Local UDP socket updated to: {}", majority_socket);
                                self.send_event(Discv5Event::SocketUpdated(majority_socket));
                                // Update the UDP socket
                                if self
                                    .local_enr
                                    .write()
                                    .set_udp_socket(majority_socket, &self.enr_key.read())
                                    .is_ok()
                                {
                                    // alert known peers to our updated enr
                                    self.ping_connected_peers();
                                }
                            }
                        }
                    }

                    // check if we need to request a new ENR
                    if let Some(enr) = self.find_enr(&node_id) {
                        if enr.seq() < enr_seq {
                            // request an ENR update
                            debug!("Requesting an ENR update from: {}", active_request.contact);
                            let request_body = RequestBody::FindNode { distances: vec![0] };
                            let active_request = ActiveRequest {
                                contact: active_request.contact,
                                request_body,
                                query_id: None,
                                callback: None,
                            };
                            self.send_rpc_request(active_request);
                        }
                        self.connection_updated(node_id, Some(enr), NodeStatus::Connected);
                    }
                }
                ResponseBody::Talk { response } => {
                    // Send the response to the user
                    match active_request.callback {
                        Some(CallbackResponse::Talk(callback)) => {
                            callback.send(Ok(response)).unwrap_or_else(|_| ());
                        }
                        _ => error!("Invalid callback for response"),
                    }
                }
                ResponseBody::Ticket { .. } => {
                    error!("Received a TICKET response. This is unimplemented and should be unreachable.");
                }
                ResponseBody::RegisterConfirmation { .. } => {
                    error!("Received a RegisterConfirmation response. This is unimplemented and should be unreachable.");
                }
            }
        } else {
            warn!(
                "Received an RPC response which doesn't match a request. Id: {}",
                id
            );
        }
    }

    // Send RPC Requests //

    /// Sends a PING request to a node.
    fn send_ping(&mut self, enr: Enr) {
        let request_body = RequestBody::Ping {
            enr_seq: self.local_enr.read().seq(),
        };
        let active_request = ActiveRequest {
            contact: enr.into(),
            request_body,
            query_id: None,
            callback: None,
        };
        self.send_rpc_request(active_request);
    }

    fn ping_connected_peers(&mut self) {
        // maintain the ping interval
        let connected_peers = {
            let mut kbuckets = self.kbuckets.write();
            kbuckets
                .iter()
                .filter_map(|entry| {
                    if entry.status == NodeStatus::Connected {
                        Some(entry.node.value.clone())
                    } else {
                        None
                    }
                })
                .collect::<Vec<_>>()
        };

        for enr in connected_peers {
            self.send_ping(enr.clone());
        }
    }

    /// Request an external node's ENR.
    fn request_enr(
        &mut self,
        contact: NodeContact,
        callback: Option<oneshot::Sender<Result<Enr, RequestError>>>,
    ) {
        let request_body = RequestBody::FindNode { distances: vec![0] };
        let active_request = ActiveRequest {
            contact,
            request_body,
            query_id: None,
            callback: callback.map(CallbackResponse::Enr),
        };
        self.send_rpc_request(active_request);
    }

    /// Requests a TALK message from the peer.
    fn talk_request(
        &mut self,
        contact: NodeContact,
        protocol: Vec<u8>,
        request: Vec<u8>,
        callback: oneshot::Sender<Result<Vec<u8>, RequestError>>,
    ) {
        let request_body = RequestBody::Talk { protocol, request };

        let active_request = ActiveRequest {
            contact,
            request_body,
            query_id: None,
            callback: Some(CallbackResponse::Talk(callback)),
        };
        self.send_rpc_request(active_request);
    }

    /// Sends a NODES response, given a list of found ENR's. This function splits the nodes up
    /// into multiple responses to ensure the response stays below the maximum packet size.
    fn send_nodes_response(
        &mut self,
        node_address: NodeAddress,
        rpc_id: RequestId,
        mut distances: Vec<u64>,
    ) {
        // NOTE: At most we only allow 5 distances to be send (see the decoder). If each of these
        // buckets are full, that equates to 80 ENR's to respond with.

        let mut nodes_to_send = Vec::new();
        distances.sort();
        distances.dedup();

        if let Some(0) = distances.first() {
            // if the distance is 0 send our local ENR
            nodes_to_send.push(self.local_enr.read().clone());
            debug!("Sending our ENR to node: {}", node_address);
            distances.remove(0);
        }

        if !distances.is_empty() {
            let mut kbuckets = self.kbuckets.write();
            for node in kbuckets
                .nodes_by_distances(distances, self.config.max_nodes_response)
                .into_iter()
                .filter_map(|entry| {
                    if entry.node.key.preimage() != &node_address.node_id {
                        Some(entry.node.value.clone())
                    } else {
                        None
                    }
                })
            {
                nodes_to_send.push(node);
            }
        }

        // if there are no nodes, send an empty response
        if nodes_to_send.is_empty() {
            let response = Response {
                id: rpc_id,
                body: ResponseBody::Nodes {
                    total: 1u64,
                    nodes: Vec::new(),
                },
            };
            trace!(
                "Sending empty FINDNODES response to: {}",
                node_address.node_id
            );
            self.handler_send
                .send(HandlerRequest::Response(node_address, Box::new(response)))
                .unwrap_or_else(|_| ());
        } else {
            // build the NODES response
            let mut to_send_nodes: Vec<Vec<Enr>> = Vec::new();
            let mut total_size = 0;
            let mut rpc_index = 0;
            to_send_nodes.push(Vec::new());
            for enr in nodes_to_send.into_iter() {
                let entry_size = enr.encode().len();
                // Responses assume that a session is established. Thus, on top of the encoded
                // ENR's the packet should be a regular message. A regular message has an IV (16
                // bytes), and a header of 55 bytes. The find-nodes RPC requires 16 bytes for the ID and the
                // `total` field. Also there is a 16 byte HMAC for encryption and an extra byte for
                // RLP encoding.
                //
                // We could also be responding via an autheader which can take up to 282 bytes in its
                // header.
                // As most messages will be normal messages we will try and pack as many ENR's we
                // can in and drop the response packet if a user requests an auth message of a very
                // packed response.
                //
                // The estimated total overhead for a regular message is therefore 104 bytes.
                if entry_size + total_size < MAX_PACKET_SIZE - 104 {
                    total_size += entry_size;
                    trace!(
                        "Adding ENR {}, size {}, total size {}",
                        enr,
                        entry_size,
                        total_size
                    );
                    to_send_nodes[rpc_index].push(enr);
                } else {
                    total_size = entry_size;
                    to_send_nodes.push(vec![enr]);
                    rpc_index += 1;
                }
            }

            let responses: Vec<Response> = to_send_nodes
                .into_iter()
                .map(|nodes| Response {
                    id: rpc_id.clone(),
                    body: ResponseBody::Nodes {
                        total: (rpc_index + 1) as u64,
                        nodes,
                    },
                })
                .collect();

            for response in responses {
                trace!(
                    "Sending FINDNODES response to: {}. Response: {} ",
                    node_address,
                    response
                );
                self.handler_send
                    .send(HandlerRequest::Response(
                        node_address.clone(),
                        Box::new(response),
                    ))
                    .unwrap_or_else(|_| ());
            }
        }
    }

    /// Constructs and sends a request RPC to the session service given a `QueryInfo`.
    fn send_rpc_query(
        &mut self,
        query_id: QueryId,
        return_peer: NodeId,
        request_body: RequestBody,
    ) {
        // find the ENR associated with the query
        if let Some(enr) = self.find_enr(&return_peer) {
            let active_request = ActiveRequest {
                contact: enr.into(),
                request_body,
                query_id: Some(query_id),
                callback: None,
            };
            self.send_rpc_request(active_request);
        } else {
            error!("Query {} requested an unknown ENR", *query_id);
        }
    }

    /// Sends generic RPC requests. Each request gets added to known outputs, awaiting a response.
    fn send_rpc_request(&mut self, active_request: ActiveRequest) {
        // Generate a random rpc_id which is matched per node id
        let id = RequestId::random();
        let request: Request = Request {
            id: id.clone(),
            body: active_request.request_body.clone(),
        };
        let contact = active_request.contact.clone();
        self.active_requests.insert(id, active_request);
        debug!("Sending RPC {} to node: {}", request, contact);

        self.handler_send
            .send(HandlerRequest::Request(contact, Box::new(request)))
            .unwrap_or_else(|_| ());
    }

    fn send_event(&mut self, event: Discv5Event) {
        if let Some(stream) = self.event_stream.as_mut() {
            if let Err(mpsc::error::TrySendError::Closed(_)) = stream.try_send(event) {
                // If the stream has been dropped prevent future attempts to send events
                self.event_stream = None;
            }
        }
    }

    /// Processes discovered peers from a query.
    fn discovered(&mut self, source: &NodeId, enrs: Vec<Enr>, query_id: Option<QueryId>) {
        let local_id = self.local_enr.read().node_id();
        let other_enr_iter = enrs.iter().filter(|p| p.node_id() != local_id);

        for enr_ref in other_enr_iter.clone() {
            // If any of the discovered nodes are in the routing table, and there contains an older ENR, update it.
            // If there is an event stream send the Discovered event
            if self.config.report_discovered_peers {
                self.send_event(Discv5Event::Discovered(enr_ref.clone()));
            }

            // ignore peers that don't pass the table filter
            if (self.config.table_filter)(enr_ref) {
                let key = kbucket::Key::from(enr_ref.node_id());
                if !self.config.ip_limit
                    || self
                        .kbuckets
                        .read()
                        .check(&key, enr_ref, |v, o, l| ip_limiter(v, &o, l))
                {
                    match self.kbuckets.write().entry(&key) {
                        kbucket::Entry::Present(mut entry, _) => {
                            if entry.value().seq() < enr_ref.seq() {
                                trace!("ENR updated: {}", enr_ref);
                                *entry.value() = enr_ref.clone();
                            }
                        }
                        kbucket::Entry::Pending(mut entry, _) => {
                            if entry.value().seq() < enr_ref.seq() {
                                trace!("ENR updated: {}", enr_ref);
                                *entry.value() = enr_ref.clone();
                            }
                        }
                        kbucket::Entry::Absent(_entry) => {}
                        _ => {}
                    }
                }
            }
        }

        // if this is part of a query, update the query
        if let Some(query_id) = query_id {
            if let Some(query) = self.queries.get_mut(query_id) {
                let mut peer_count = 0;
                for enr_ref in other_enr_iter.clone() {
                    if query
                        .target_mut()
                        .untrusted_enrs
                        .iter()
                        .position(|e| e.node_id() == enr_ref.node_id())
                        .is_none()
                    {
                        query.target_mut().untrusted_enrs.push(enr_ref.clone());
                    }
                    peer_count += 1;
                }
                debug!("{} peers found for query id {:?}", peer_count, query_id);
                query.on_success(source, &other_enr_iter.cloned().collect::<Vec<_>>())
            } else {
                warn!("Response returned for ended query {:?}", query_id)
            }
        }
    }

    /// Update the connection status of a node in the routing table.
    fn connection_updated(
        &mut self,
        node_id: NodeId,
        enr: Option<Enr>,
        mut new_status: NodeStatus,
    ) {
        let key = kbucket::Key::from(node_id);
        if let Some(enr) = enr.as_ref() {
            // ignore peers that don't pass the table filter
            if !(self.config.table_filter)(enr) {
                return;
            }

            // should the ENR be inserted or updated to a value that would exceed the IP limit ban
            if self.config.ip_limit
                && !self
                    .kbuckets
                    .read()
                    .check(&key, enr, |v, o, l| ip_limiter(v, &o, l))
            {
                // if the node status is connected and it would exceed the ip ban, consider it
                // disconnected to be pruned.
                new_status = NodeStatus::Disconnected;
            }
        }

        let mut event_to_send = None;
        let mut ping_peer = None;
        match self.kbuckets.write().entry(&key) {
            kbucket::Entry::Present(mut entry, old_status) => {
                if let Some(enr) = enr {
                    *entry.value() = enr;
                }
                if old_status != new_status {
                    entry.update(new_status);
                }
            }
            kbucket::Entry::Pending(mut entry, old_status) => {
                if let Some(enr) = enr {
                    *entry.value() = enr;
                }
                if old_status != new_status {
                    entry.update(new_status);
                }
            }
            kbucket::Entry::Absent(entry) => {
                if new_status == NodeStatus::Connected {
                    // Note: If an ENR is not provided, no record is added
                    debug_assert!(enr.is_some());
                    if let Some(enr) = enr {
                        match entry.insert(enr, new_status) {
                            kbucket::InsertResult::Inserted => {
                                let event = Discv5Event::NodeInserted {
                                    node_id,
                                    replaced: None,
                                };
                                event_to_send = Some(event);
                            }
                            kbucket::InsertResult::Full => (),
                            kbucket::InsertResult::Pending { disconnected } => {
                                ping_peer = Some(*disconnected.preimage());
                            }
                        }
                    }
                }
            }
            _ => {}
        }

        if let Some(event) = event_to_send {
            self.send_event(event);
        }
        if let Some(node_id) = ping_peer {
            if let Some(enr) = self.find_enr(&node_id) {
                self.send_ping(enr);
            }
        }
    }

    /// The equivalent of libp2p `inject_connected()` for a udp session. We have no stream, but a
    /// session key-pair has been negotiated.
    fn inject_session_established(&mut self, enr: Enr) {
        // Ignore sessions with non-contactable ENRs
        if enr.udp_socket().is_none() {
            return;
        }

        let node_id = enr.node_id();
        debug!("Session established with Node: {}", node_id);
        self.connection_updated(node_id, Some(enr.clone()), NodeStatus::Connected);
        // send an initial ping and start the ping interval
        self.send_ping(enr);
    }

    /// A session could not be established or an RPC request timed-out (after a few retries, if
    /// specified).
    fn rpc_failure(&mut self, id: RequestId, error: RequestError) {
        trace!("RPC Error removing request. Reason: {:?}, id {}", error, id);
        if let Some(active_request) = self.active_requests.remove(&id) {
            // If this is initiated by the user, return an error on the callback. All callbacks
            // support a request error.
            match active_request.callback {
                Some(CallbackResponse::Enr(callback)) => {
                    callback
                        .send(Err(error))
                        .unwrap_or_else(|_| debug!("Couldn't send TALK error response to user"));
                    return;
                }
                Some(CallbackResponse::Talk(callback)) => {
                    // return the error
                    callback
                        .send(Err(error))
                        .unwrap_or_else(|_| debug!("Couldn't send TALK error response to user"));
                    return;
                }
                None => {
                    // no callback to send too
                }
            }

            let node_id = active_request.contact.node_id();
            match active_request.request_body {
                // if a failed FindNodes request, ensure we haven't partially received packets. If
                // so, process the partially found nodes
                RequestBody::FindNode { .. } => {
                    if let Some(nodes_response) = self.active_nodes_responses.remove(&node_id) {
                        if !nodes_response.received_nodes.is_empty() {
                            warn!(
                                "NODES Response failed, but was partially processed from: {}",
                                active_request.contact
                            );
                            // if it's a query mark it as success, to process the partial
                            // collection of peers
                            self.discovered(
                                &node_id,
                                nodes_response.received_nodes,
                                active_request.query_id,
                            );
                        }
                    } else {
                        // there was no partially downloaded nodes inform the query of the failure
                        // if it's part of a query
                        if let Some(query_id) = active_request.query_id {
                            if let Some(query) = self.queries.get_mut(query_id) {
                                query.on_failure(&node_id);
                            }
                        } else {
                            debug!(
                                "Failed RPC request: {}: {} ",
                                active_request.request_body, active_request.contact
                            );
                        }
                    }
                }
                // for all other requests, if any are queries, mark them as failures.
                _ => {
                    if let Some(query_id) = active_request.query_id {
                        if let Some(query) = self.queries.get_mut(query_id) {
                            debug!(
                                "Failed query request: {} for query: {} and {} ",
                                active_request.request_body, *query_id, active_request.contact
                            );
                            query.on_failure(&node_id);
                        }
                    } else {
                        debug!(
                            "Failed RPC request: {} for node: {}, reason {:?} ",
                            active_request.request_body, active_request.contact, error
                        );
                    }
                }
            }

            self.connection_updated(node_id, None, NodeStatus::Disconnected);
        }
    }

    /// A future that maintains the routing table and inserts nodes when required. This returns the
    /// `Discv5Event::NodeInserted` variant if a new node has been inserted into the routing table.
    async fn bucket_maintenance_poll(
        kbuckets: &Arc<RwLock<KBucketsTable<NodeId, Enr>>>,
    ) -> Discv5Event {
        future::poll_fn(move |_cx| {
            // Drain applied pending entries from the routing table.
            if let Some(entry) = kbuckets.write().take_applied_pending() {
                let event = Discv5Event::NodeInserted {
                    node_id: entry.inserted.into_preimage(),
                    replaced: entry.evicted.map(|n| n.key.into_preimage()),
                };
                return Poll::Ready(event);
            }
            Poll::Pending
        })
        .await
    }

    /// A future the maintains active queries. This returns completed and timed out queries, as
    /// well as queries which need to be driven further with extra requests.
    async fn query_event_poll(queries: &mut QueryPool<QueryInfo, NodeId, Enr>) -> QueryEvent {
        future::poll_fn(move |_cx| match queries.poll() {
            QueryPoolState::Finished(query) => Poll::Ready(QueryEvent::Finished(Box::new(query))),
            QueryPoolState::Waiting(Some((query, return_peer))) => {
                let node_id = return_peer;

                let request_body = match query.target().rpc_request(&return_peer) {
                    Ok(r) => r,
                    Err(e) => {
                        // dst node is local_key, report failure
                        error!("Send RPC failed: {}", e);
                        query.on_failure(&node_id);
                        return Poll::Pending;
                    }
                };

                Poll::Ready(QueryEvent::Waiting(query.id(), node_id, request_body))
            }
            QueryPoolState::Timeout(query) => {
                warn!("Query id: {:?} timed out", query.id());
                Poll::Ready(QueryEvent::TimedOut(Box::new(query)))
            }
            QueryPoolState::Waiting(None) | QueryPoolState::Idle => Poll::Pending,
        })
        .await
    }
}

/// The result of the `query_event_poll` indicating an action is required to further progress an
/// active query.
enum QueryEvent {
    /// The query is waiting for a peer to be contacted.
    Waiting(QueryId, NodeId, RequestBody),
    /// The query has timed out, possible returning peers.
    TimedOut(Box<crate::query_pool::Query<QueryInfo, NodeId, Enr>>),
    /// The query has completed successfully.
    Finished(Box<crate::query_pool::Query<QueryInfo, NodeId, Enr>>),
}<|MERGE_RESOLUTION|>--- conflicted
+++ resolved
@@ -164,7 +164,7 @@
     /// `local_enr` is the `ENR` representing the local node. This contains node identifying information, such
     /// as IP addresses and ports which we wish to broadcast to other nodes via this discovery
     /// mechanism.
-    pub fn spawn(
+    pub async fn spawn(
         local_enr: Arc<RwLock<Enr>>,
         enr_key: Arc<RwLock<CombinedKey>>,
         kbuckets: Arc<RwLock<KBucketsTable<NodeId, Enr>>>,
@@ -184,7 +184,8 @@
             enr_key.clone(),
             listen_socket,
             config.clone(),
-        )?;
+        )
+        .await?;
 
         // create the required channels
         let (discv5_send, discv5_recv) = mpsc::channel(30);
@@ -283,7 +284,11 @@
                             }
                         }
                         HandlerResponse::RequestFailed(request_id, error) => {
-                            warn!("RPC Request failed: id: {}, error {:?}", request_id, error);
+                            if let RequestError::Timeout = error {
+                                debug!("RPC Request timed out. id: {}", request_id);
+                            } else {
+                                warn!("RPC Request failed: id: {}, error {:?}", request_id, error);
+                            }
                             self.rpc_failure(request_id, error);
                         }
                     }
@@ -595,14 +600,9 @@
                         );
                         // if there are more requests coming, store the nodes and wait for
                         // another response
-<<<<<<< HEAD
-                        // We allow at most 5 responses per bucket.
-                        if current_response.count < 5 * DISTANCES_TO_REQUEST_PER_PEER
-=======
                         // We allow for implementations to send at a minimum 3 nodes per response.
                         // We allow for the number of nodes to be returned as the maximum we emit.
                         if current_response.count < self.config.max_nodes_response / 3 + 1
->>>>>>> 0ace2b64
                             && (current_response.count as u64) < total
                         {
                             current_response.count += 1;
